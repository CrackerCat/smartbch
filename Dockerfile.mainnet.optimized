--- conflicted
+++ resolved
@@ -2,15 +2,6 @@
 
 MAINTAINER Josh Ellithorpe <quest@mac.com>
 
-<<<<<<< HEAD
-ARG GOLANG_TAR="go1.16.5.linux-amd64.tar.gz"
-ARG PATCH_CGO_TAR="v0.1.1.tar.gz"
-ARG SNAPPY_TAR="1.1.8.tar.gz"
-ARG ROCKSDB_TAR="v5.18.4.tar.gz"
-ARG SMARTBCH_MOEING_RELEASE_VERSION="v0.3.1"
-ARG SMARTBCH_RELEASE_VERSION="v0.3.2"
-ARG SMARTBCH_ARTIFACTS_VERSION="v0.0.3"
-=======
 ARG SMARTBCH_VERSION="0.3.2"
 ARG MOEINGEVM_VERSION="0.3.1"
 ARG CONFIG_VERSION="0.0.3"
@@ -19,7 +10,6 @@
 ARG PATCH_CGO_VERSION="0.1.1"
 ARG ROCKSDB_TAR="5.18.4"
 ARG SNAPPY_VERSION="1.1.8"
->>>>>>> 0f4fb105
 
 ENV DEBIAN_FRONTEND="noninteractive"
 ENV GOROOT=/usr/local/go
@@ -61,11 +51,7 @@
     rm -rf /build/* && \
     # Build libevmwrap.so
     cd /build && \
-<<<<<<< HEAD
-    git clone -b $SMARTBCH_MOEING_RELEASE_VERSION --depth 1 https://github.com/smartbch/moeingevm && \
-=======
     git clone -b v${MOEINGEVM_VERSION} --depth 1 https://github.com/smartbch/moeingevm && \
->>>>>>> 0f4fb105
     cd moeingevm/evmwrap && make -j4 && \
     cp host_bridge/libevmwrap.so /build && \
     rm -rf /build/moeingevm/ && \
